<<<<<<< HEAD
# 应用:简单HTTP服务器

让我们使用`async/ await!`构建一个echo服务器！

首先，请`rustup update nightly`确保您的Rust最新 -- 我们正在使用最前沿的功能，因此保持最新状态至关重要。完成后，运行 `cargo +nightly new async-await-echo`以创建新项目，然后打开生成的`async-await-echo`文件夹。
=======
# 简单的 HTTP 服务器

让我们用 `async`/`await!` 构建一个 echo 服务器！
首先，执行 `rustup update nightly` 来确保你已经使用了最新以及最好的 Rust 版本——我们要使用最前沿的特性，所以需要保持最新。完成这一步之后，执行 `cargo +nightly new async-await-echo` 来创建一个工程，然后打开生成的 `async-await-echo` 目录。

我们在 `Cargo.toml` 文件中加入一些依赖项:
>>>>>>> 1c114804

让我们在`Cargo.toml`文件中添加一些依赖项：

```rust
[dependencies]
// The latest version of the "futures" library, which has lots of utilities
// for writing async code. Enable the "tokio-compat" feature to include the
// functions for using futures 0.3 and async/await with the Tokio library.
futures-preview = { version = "0.3.0-alpha.9", features = "tokio-compat"] }
// Hyper is an asynchronous HTTP library. We'll use it to power our HTTP
// server and to make HTTP requests.
hyper = "0.12.9"
// Tokio is a runtime for asynchronous I/O applications. Hyper uses
// it for the default server runtime. The `tokio` crate also provides an
// an `await!` macro similar to the one in `std`, but it supports `await!`ing
// both futures 0.1 futures (the kind used by Hyper and Tokio) and
// futures 0.3 futures (the kind produced by the new `async`/`await!` language
// feature).
tokio = { version = "0.1.11", features = ["async-await-preview"] }
```

<<<<<<< HEAD
现在我们已经完成依赖项了，让我们开始编写一些代码。打开`src/main.rs`并在文件的顶部启用以下功能：
=======
好的，我们已经搞定了依赖项，现在开始编码。打开 `src/main.rs` 文件，并在文件开头处启用下面的特性：
>>>>>>> 1c114804

 ```rust
#![feature(async_await, await_macro, futures_api)]
```

- `async_await` 增加了对 `async fn` 语法的支持。
<<<<<<< HEAD
- `await_macro` 增加了对 `await!` 宏的支持。
- `futures_api` 增加了对 nightly `std::future` 和 `std::task` 模块的支持,这些模块定义了核心Future特征和依赖类型。

另外，我们还要添加一些导入：
=======
- `await_macro` 增加了对 `await!` 宏的支持.
- `futures_api` 增加了对 nightly 版本中 `std::future` 和 `std::task` 模块的支持，这两个模块定义了核心库的 `Future` 特质以及相关依赖类型。
  
另外，我们还需要再加一些导入项：
>>>>>>> 1c114804

```rust
use {
    hyper::{
        // Miscellaneous types from Hyper for working with HTTP.
        Body, Client, Request, Response, Server, Uri,
         // This function turns a closure which returns a future into an
        // implementation of the the Hyper `Service` trait, which is an
        // asynchronous function from a generic `Request` to a `Response`.
        service::service_fn,
         // A function which runs a future to completion using the Hyper runtime.
        rt::run,
    },
    futures::{
        // `TokioDefaultSpawner` tells futures 0.3 futures how to spawn tasks
        // onto the Tokio runtime.
        compat::TokioDefaultSpawner,
         // Extension traits providing additional methods on futures.
        // `FutureExt` adds methods that work for all futures, whereas
        // `TryFutureExt` adds methods to futures that return `Result` types.
        future::{FutureExt, TryFutureExt},
    },
    std::net::SocketAddr,
     // This is the redefinition of the await! macro which supports both
    // futures 0.1 (used by Hyper and Tokio) and futures 0.3 (the new API
    // exposed by `std::future` and implemented by `async fn` syntax).
    tokio::await,
};
```

<<<<<<< HEAD
一旦导入完成，我们就可以开始整理样板，以便我们提供请求服务：
=======
处理好了导入项，
Once the imports are out of the way, we can start putting together the
boilerplate to allow us to serve requests:
>>>>>>> 1c114804

```rust
async fn serve_req(req: Request<Body>) -> Result<Response<Body>, hyper::Error> {
    unimplemented!()
}
async fn run_server(addr: SocketAddr) {
    println!("Listening on http://{}", addr);
     // Create a server bound on the provided address
    let serve_future = Server::bind(&addr)
        // Serve requests using our `async serve_req` function.
        // `serve` takes a closure which returns a type implementing the
        // `Service` trait. `service_fn` returns a value implementing the
        // `Service` trait, and accepts a closure which goes from request
        // to a future of the response. In order to use our `serve_req`
        // function with Hyper, we have to box it and put it in a compatability
        // wrapper to go from a futures 0.3 future (the kind returned by
        // `async fn`) to a futures 0.1 future (the kind used by Hyper).
        .serve(|| service_fn(|req|
            serve_req(req).boxed().compat(TokioDefaultSpawner)
        ));
     // Wait for the server to complete serving or exit with an error.
    // If an error occurred, print it to stderr.
    if let Err(e) = await!(serve_future) {
        eprintln!("server error: {}", e);
    }
}
fn main() {
    // Set the address to run our socket on.
    let addr = SocketAddr::from(([127, 0, 0, 1], 3000));
     // Call our run_server function, which returns a future.
    // As with every `async fn`, we need to run that future in order for
    // `run_server` to do anything. Additionally, since `run_server` is an
    // `async fn`, we need to convert it from a futures 0.3 future into a
    // futures 0.1 future.
    let futures_03_future = run_server(addr);
    let futures_01_future =
        futures_03_future.unit_error().boxed().compat(TokioDefaultSpawner);
     // Finally, we can run the future to completion using the `run` function
    // provided by Hyper.
    run(futures_01_future);
}
```
<<<<<<< HEAD
如果您现在`cargo run`，您应该在终端上看到"Listening on http://127.0.0.1:300"消息。如果您在所选择的浏览器中打开该URL，您将看到"thread ... panicked at 'not yet implemented'." 现在我们只需要实际处理请求。首先，让我们返回一条静态消息：
=======

如果现在执行 `cargo run`，你应该能看到终端输出 "Listening on http://127.0.0.1:300" 的消息。在浏览器中打开这个 URL，你将看到 "thread ... panicked at 'not yet implemented'." 的字样。不错！我们只缺处理请求的代码了。开始我们先直接返回一个静态的消息：
If you `cargo run` now, you should see the message "Listening on
http://127.0.0.1:300" printed on your terminal. If you open that URL in your
browser of choice, you'll see "thread ... panicked at 'not yet implemented'."
Great! Now we just need to actually handle requests. To start, let's just
return a static message:
>>>>>>> 1c114804

```rust
async fn serve_req(req: Request<Body>) -> Result<Response<Body>, hyper::Error> {
    // Always return successfully with a response containing a body with
    // a friendly greeting ;)
    Ok(Response::new(Body::from("hello, world!")))
}
```

如果你`cargo run`再次刷新页面，你应该看到"hello, world!" 出现在浏览器中。恭喜！您刚刚在Rust中编写了第一个异步Web服务器。

您还可以检查请求本身，其中包含请求URI，HTTP版本，标头和其他元数据等信息。例如，我们可以打印出请求的URI，如下所示：

```rust
println!("Got request at {:?}", req.uri());
```

你可能已经注意到我们在处理请求时还没有做任何异步 - 我们只是立即回应，所以我们没有利用`async fn`给我们的灵活性。让我们尝试使用`Hyper`的HTTP客户端将用户的请求代理到另一个网站，而不仅仅是返回静态消息。

我们首先解析出我们想要请求的URL：

```rust
let url_str = "http://www.rust-lang.org/en-US/";
let url = url_str.parse::<Uri>().expect("failed to parse URL");
```

然后我们可以创建一个新的`hyper::Client`并使用它来发出`GET`请求，将响应返回给用户：

```rust
let res = await!(Client::new().get(url));
// Return the result of the request directly to the user
println!("request finished --returning response");
res
```

`Client::get`返回`hyper::client::FutureResponse`，他实现了 `Future<Output = Result<Response, Error>>` （或`Future<Item = Response, Error = Error>` 在futures 0.1）。当我们`await!`这个`future`时,`HTTP`请求已发出，当前任务被暂停，并且一旦响应可用，任务就排队等待继续。

现在，如果`cargo run`您在浏览器中打开`http://127.0.0.1:3000/foo`，您将看到Rust主页，以及以下终端输出：

```bash
Listening on http://127.0.0.1:3000
Got request at /foo
making request to http://www.rust-lang.org/en-US/
request finished-- returning response
```

恭喜！您刚刚完成了代理HTTP请求。<|MERGE_RESOLUTION|>--- conflicted
+++ resolved
@@ -1,17 +1,8 @@
-<<<<<<< HEAD
 # 应用:简单HTTP服务器
 
 让我们使用`async/ await!`构建一个echo服务器！
 
 首先，请`rustup update nightly`确保您的Rust最新 -- 我们正在使用最前沿的功能，因此保持最新状态至关重要。完成后，运行 `cargo +nightly new async-await-echo`以创建新项目，然后打开生成的`async-await-echo`文件夹。
-=======
-# 简单的 HTTP 服务器
-
-让我们用 `async`/`await!` 构建一个 echo 服务器！
-首先，执行 `rustup update nightly` 来确保你已经使用了最新以及最好的 Rust 版本——我们要使用最前沿的特性，所以需要保持最新。完成这一步之后，执行 `cargo +nightly new async-await-echo` 来创建一个工程，然后打开生成的 `async-await-echo` 目录。
-
-我们在 `Cargo.toml` 文件中加入一些依赖项:
->>>>>>> 1c114804
 
 让我们在`Cargo.toml`文件中添加一些依赖项：
 
@@ -33,28 +24,17 @@
 tokio = { version = "0.1.11", features = ["async-await-preview"] }
 ```
 
-<<<<<<< HEAD
 现在我们已经完成依赖项了，让我们开始编写一些代码。打开`src/main.rs`并在文件的顶部启用以下功能：
-=======
-好的，我们已经搞定了依赖项，现在开始编码。打开 `src/main.rs` 文件，并在文件开头处启用下面的特性：
->>>>>>> 1c114804
 
  ```rust
 #![feature(async_await, await_macro, futures_api)]
 ```
 
 - `async_await` 增加了对 `async fn` 语法的支持。
-<<<<<<< HEAD
 - `await_macro` 增加了对 `await!` 宏的支持。
 - `futures_api` 增加了对 nightly `std::future` 和 `std::task` 模块的支持,这些模块定义了核心Future特征和依赖类型。
 
 另外，我们还要添加一些导入：
-=======
-- `await_macro` 增加了对 `await!` 宏的支持.
-- `futures_api` 增加了对 nightly 版本中 `std::future` 和 `std::task` 模块的支持，这两个模块定义了核心库的 `Future` 特质以及相关依赖类型。
-  
-另外，我们还需要再加一些导入项：
->>>>>>> 1c114804
 
 ```rust
 use {
@@ -85,13 +65,7 @@
 };
 ```
 
-<<<<<<< HEAD
 一旦导入完成，我们就可以开始整理样板，以便我们提供请求服务：
-=======
-处理好了导入项，
-Once the imports are out of the way, we can start putting together the
-boilerplate to allow us to serve requests:
->>>>>>> 1c114804
 
 ```rust
 async fn serve_req(req: Request<Body>) -> Result<Response<Body>, hyper::Error> {
@@ -134,17 +108,7 @@
     run(futures_01_future);
 }
 ```
-<<<<<<< HEAD
 如果您现在`cargo run`，您应该在终端上看到"Listening on http://127.0.0.1:300"消息。如果您在所选择的浏览器中打开该URL，您将看到"thread ... panicked at 'not yet implemented'." 现在我们只需要实际处理请求。首先，让我们返回一条静态消息：
-=======
-
-如果现在执行 `cargo run`，你应该能看到终端输出 "Listening on http://127.0.0.1:300" 的消息。在浏览器中打开这个 URL，你将看到 "thread ... panicked at 'not yet implemented'." 的字样。不错！我们只缺处理请求的代码了。开始我们先直接返回一个静态的消息：
-If you `cargo run` now, you should see the message "Listening on
-http://127.0.0.1:300" printed on your terminal. If you open that URL in your
-browser of choice, you'll see "thread ... panicked at 'not yet implemented'."
-Great! Now we just need to actually handle requests. To start, let's just
-return a static message:
->>>>>>> 1c114804
 
 ```rust
 async fn serve_req(req: Request<Body>) -> Result<Response<Body>, hyper::Error> {
